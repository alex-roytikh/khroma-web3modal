> Looking for v1.x readme? It is available on [V1 Branch](https://github.com/WalletConnect/web3modal/tree/V1)

# Web3Modal

Your on-ramp to web3 multichain.

<<<<<<< HEAD
- ⚠️ v2 is in early alpha and we are continuously adding more features, examples and documentation.
- 🔗 Preview at https://web3modal.pages.dev
=======
<p align="center">
<img src="./header.jpeg" alt="" border="0">
</p>
>>>>>>> 8cd3fb23

## Introduction

Web3Modal is an easy-to-use library to help developers add support for multiple providers in their apps with a simple customizable configuration. This library leverages WalletConnect V2 client ([repo](https://github.com/WalletConnect/walletconnect-monorepo/), [docs](https://docs.walletconnect.com/2.0/introduction/sign/)) and [Wagmi](https://wagmi.sh/).

By default Web3Modal library supports providers like:

- **Metamask**
- **Injected**
- **WalletConnect**
- **Coinbase Wallet**
- and many more to be added

## Quick Start

<<<<<<< HEAD
During the alpha release cycle, we focused on providing the best experience for connecting your react dapps with Ethereum (evm) compatible chains.   Expect support for more frameworks like Vue and chains like Solana to follow soon.
=======
During the alpha release cycle, we focused on providing the best experience for connecting your react dapps with Ethereum (evm) compatible chains. Expect support for more frameworks like Vue and chains like Solana to follow soon.
>>>>>>> 8cd3fb23

### 1. Install web3modal and wagmi packages

```
npm install @web3modal/react @web3modal/ethereum @wagmi/core
```

### 2. Configure wagmi and web3modal clients at the root of your app (you can also reference our [react example app](https://github.com/WalletConnect/web3modal/tree/V2/examples/react))

```tsx
import { chain, configureChains, createClient } from '@wagmi/core'
import { publicProvider } from '@wagmi/core/providers/public'
import { Web3ModalEthereum } from '@web3modal/ethereum'
import type { ConfigOptions } from '@web3modal/react'
import { Web3ModalProvider } from '@web3modal/react'

// Get Your projectId at https://cloud.walletconnect.com
const WC_PROJECT_ID = 'YOUR_PROJECT_ID'

// Configure chains and providers (rpc's)
const { chains, provider } = configureChains([chain.mainnet], [publicProvider()])

// Create wagmi client
const wagmiClient = createClient({
  autoConnect: true,
  connectors: Web3ModalEthereum.defaultConnectors({ chains, appName: 'web3Modal' }),
  provider
})

// Configure web3modal
const modalConfig: ConfigOptions = {
  projectId: WC_PROJECT_ID,
  theme: 'dark',
  accentColor: 'orange'
}

export default function App() {
  return (
    <Web3ModalProvider config={modalConfig} ethereumClient={wagmiClient}>
      {/* Rest of your app */}
    </Web3ModalProvider>
  )
}
```

### 3. Import ConnectButton component or use `useConnectModal` hook to open the modal

```ts
import { ConnectButton, useConnectModal } from '@web3modal/react'
```

### 4. Use selection of web3modal / wagmi hooks to opperate your dapp

Please see our [react hooks folder](https://github.com/WalletConnect/web3modal/tree/V2/packages/react/src/hooks) for available options while we are working on fully documenting web3modal.

### 5. Customise your modal

<<<<<<< HEAD
As of now, we support the following config options to help you customise the look and feel of your modal. 
=======
As of now, we support the following config options to help you customise the look and feel of your modal.
>>>>>>> 8cd3fb23

- theme - `'dark' | 'light'`
- accentColor - `'blackWhite' | 'blue' | 'default' | 'green' | 'magenta' | 'orange' | 'purple' | 'teal'`

More options coming soon!<|MERGE_RESOLUTION|>--- conflicted
+++ resolved
@@ -4,14 +4,12 @@
 
 Your on-ramp to web3 multichain.
 
-<<<<<<< HEAD
 - ⚠️ v2 is in early alpha and we are continuously adding more features, examples and documentation.
 - 🔗 Preview at https://web3modal.pages.dev
-=======
+
 <p align="center">
 <img src="./header.jpeg" alt="" border="0">
 </p>
->>>>>>> 8cd3fb23
 
 ## Introduction
 
@@ -27,11 +25,7 @@
 
 ## Quick Start
 
-<<<<<<< HEAD
-During the alpha release cycle, we focused on providing the best experience for connecting your react dapps with Ethereum (evm) compatible chains.   Expect support for more frameworks like Vue and chains like Solana to follow soon.
-=======
 During the alpha release cycle, we focused on providing the best experience for connecting your react dapps with Ethereum (evm) compatible chains. Expect support for more frameworks like Vue and chains like Solana to follow soon.
->>>>>>> 8cd3fb23
 
 ### 1. Install web3modal and wagmi packages
 
@@ -89,11 +83,7 @@
 
 ### 5. Customise your modal
 
-<<<<<<< HEAD
-As of now, we support the following config options to help you customise the look and feel of your modal. 
-=======
 As of now, we support the following config options to help you customise the look and feel of your modal.
->>>>>>> 8cd3fb23
 
 - theme - `'dark' | 'light'`
 - accentColor - `'blackWhite' | 'blue' | 'default' | 'green' | 'magenta' | 'orange' | 'purple' | 'teal'`
