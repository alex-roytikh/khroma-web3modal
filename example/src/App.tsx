import * as React from "react";
import styled from "styled-components";
import Web3 from "web3";
import { convertUtf8ToHex } from "@walletconnect/utils";

import Web3Modal from "web3modal";
// @ts-ignore
import WalletConnectProvider from "@walletconnect/web3-provider";
// @ts-ignore
import Fortmatic from "fortmatic";
import Torus from "@toruslabs/torus-embed";
import Portis from "@portis/web3";
import Authereum from "authereum";
<<<<<<< HEAD
import UniLogin from '@unilogin/provider'
=======
import DcentProvider from "dcent-provider";
// @ts-ignore
import MewConnect from "@myetherwallet/mewconnect-web-client";
>>>>>>> dadc70c3

import Button from "./components/Button";
import Column from "./components/Column";
import Wrapper from "./components/Wrapper";
import Modal from "./components/Modal";
import Header from "./components/Header";
import Loader from "./components/Loader";
import ModalResult from "./components/ModalResult";
import AccountAssets from "./components/AccountAssets";
import ConnectButton from "./components/ConnectButton";

import { apiGetAccountAssets } from "./helpers/api";
import {
  hashPersonalMessage,
  recoverPublicKey,
  recoverPersonalSignature,
  formatTestTransaction,
  getChainData
} from "./helpers/utilities";
import { IAssetData, IBoxProfile } from "./helpers/types";
import { fonts } from "./styles";
import { openBox, getProfile } from "./helpers/box";
import {
  ETH_SEND_TRANSACTION,
  ETH_SIGN,
  PERSONAL_SIGN,
  BOX_GET_PROFILE,
  DAI_BALANCE_OF,
  DAI_TRANSFER
} from "./constants";
import { callBalanceOf, callTransfer } from "./helpers/web3";

const SLayout = styled.div`
  position: relative;
  width: 100%;
  min-height: 100vh;
  text-align: center;
`;

const SContent = styled(Wrapper)`
  width: 100%;
  height: 100%;
  padding: 0 16px;
`;

const SContainer = styled.div`
  height: 100%;
  min-height: 200px;
  display: flex;
  flex-direction: column;
  justify-content: center;
  align-items: center;
  word-break: break-word;
`;

const SLanding = styled(Column)`
  height: 600px;
`;

const SModalContainer = styled.div`
  width: 100%;
  position: relative;
  word-wrap: break-word;
`;

const SModalTitle = styled.div`
  margin: 1em 0;
  font-size: 20px;
  font-weight: 700;
`;

const SModalParagraph = styled.p`
  margin-top: 30px;
`;

const SBalances = styled(SLanding)`
  height: 100%;
  & h3 {
    padding-top: 30px;
  }
`;

const STestButtonContainer = styled.div`
  width: 100%;
  display: flex;
  justify-content: center;
  align-items: center;
  flex-wrap: wrap;
`;

const STestButton = styled(Button)`
  border-radius: 8px;
  font-size: ${fonts.size.medium};
  height: 44px;
  width: 100%;
  max-width: 175px;
  margin: 12px;
`;

interface IAppState {
  fetching: boolean;
  address: string;
  web3: any;
  provider: any;
  connected: boolean;
  chainId: number;
  networkId: number;
  assets: IAssetData[];
  showModal: boolean;
  pendingRequest: boolean;
  result: any | null;
}

const INITIAL_STATE: IAppState = {
  fetching: false,
  address: "",
  web3: null,
  provider: null,
  connected: false,
  chainId: 1,
  networkId: 1,
  assets: [],
  showModal: false,
  pendingRequest: false,
  result: null
};

function initWeb3(provider: any) {
  const web3: any = new Web3(provider);

  web3.eth.extend({
    methods: [
      {
        name: "chainId",
        call: "eth_chainId",
        outputFormatter: web3.utils.hexToNumber
      }
    ]
  });

  return web3;
}

class App extends React.Component<any, any> {
  // @ts-ignore
  public web3Modal: Web3Modal;
  public state: IAppState;

  constructor(props: any) {
    super(props);
    this.state = {
      ...INITIAL_STATE
    };

    this.web3Modal = new Web3Modal({
      network: this.getNetwork(),
      cacheProvider: true,
      providerOptions: this.getProviderOptions()
    });
  }

  public componentDidMount() {
    if (this.web3Modal.cachedProvider) {
      this.onConnect();
    }
  }

  public onConnect = async () => {
    const provider = await this.web3Modal.connect();

    await this.subscribeProvider(provider);

    const web3: any = initWeb3(provider);

    const accounts = await web3.eth.getAccounts();

    const address = accounts[0];

    const networkId = await web3.eth.net.getId();

    const chainId = await web3.eth.chainId();

    await this.setState({
      web3,
      provider,
      connected: true,
      address,
      chainId,
      networkId
    });
    await this.getAccountAssets();
  };

  public subscribeProvider = async (provider: any) => {
    if (!provider.on) {
      return;
    }
    provider.on("close", () => this.resetApp());
    provider.on("accountsChanged", async (accounts: string[]) => {
      await this.setState({ address: accounts[0] });
      await this.getAccountAssets();
    });
    provider.on("chainChanged", async (chainId: number) => {
      const { web3 } = this.state;
      const networkId = await web3.eth.net.getId();
      await this.setState({ chainId, networkId });
      await this.getAccountAssets();
    });

    provider.on("networkChanged", async (networkId: number) => {
      const { web3 } = this.state;
      const chainId = await web3.eth.chainId();
      await this.setState({ chainId, networkId });
      await this.getAccountAssets();
    });
  };

  public getNetwork = () => getChainData(this.state.chainId).network;

  public getProviderOptions = () => {
    const rpcUrl = getChainData(this.state.chainId).rpc_url
    const providerOptions = {
      mewconnect: {
        package: MewConnect,
        options: {
          infuraId: process.env.REACT_APP_INFURA_ID
        }
      },
      walletconnect: {
        package: WalletConnectProvider,
        options: {
          infuraId: process.env.REACT_APP_INFURA_ID
        }
      },
      torus: {
        package: Torus
      },
      fortmatic: {
        package: Fortmatic,
        options: {
          key: process.env.REACT_APP_FORTMATIC_KEY
        }
      },
      portis: {
        package: Portis,
        options: {
          id: process.env.REACT_APP_PORTIS_ID
        }
      },
      authereum: {
<<<<<<< HEAD
        package: Authereum,
      }, 
      unilogin: {
        package: UniLogin,
=======
        package: Authereum
      },
      dcentwallet: {
        package: DcentProvider,
        options: {
          rpcUrl,
        }
>>>>>>> dadc70c3
      }
    };
    return providerOptions;
  };

  public getAccountAssets = async () => {
    const { address, chainId } = this.state;
    this.setState({ fetching: true });
    try {
      // get account balances
      const assets = await apiGetAccountAssets(address, chainId);

      await this.setState({ fetching: false, assets });
    } catch (error) {
      console.error(error); // tslint:disable-line
      await this.setState({ fetching: false });
    }
  };

  public toggleModal = () =>
    this.setState({ showModal: !this.state.showModal });

  public testSendTransaction = async () => {
    const { web3, address, chainId } = this.state;

    if (!web3) {
      return;
    }

    const tx = await formatTestTransaction(address, chainId);

    try {
      // open modal
      this.toggleModal();

      // toggle pending request indicator
      this.setState({ pendingRequest: true });

      // @ts-ignore
      function sendTransaction(_tx: any) {
        return new Promise((resolve, reject) => {
          web3.eth
            .sendTransaction(_tx)
            .once("transactionHash", (txHash: string) => resolve(txHash))
            .catch((err: any) => reject(err));
        });
      }

      // send transaction
      const result = await sendTransaction(tx);

      // format displayed result
      const formattedResult = {
        action: ETH_SEND_TRANSACTION,
        txHash: result,
        from: address,
        to: address,
        value: "0 ETH"
      };

      // display result
      this.setState({
        web3,
        pendingRequest: false,
        result: formattedResult || null
      });
    } catch (error) {
      console.error(error); // tslint:disable-line
      this.setState({ web3, pendingRequest: false, result: null });
    }
  };

  public testSignMessage = async () => {
    const { web3, address } = this.state;

    if (!web3) {
      return;
    }

    // test message
    const message = "My email is john@doe.com - 1537836206101";

    // hash message
    const hash = hashPersonalMessage(message);

    try {
      // open modal
      this.toggleModal();

      // toggle pending request indicator
      this.setState({ pendingRequest: true });

      // send message
      const result = await web3.eth.sign(hash, address);

      // verify signature
      const signer = recoverPublicKey(result, hash);
      const verified = signer.toLowerCase() === address.toLowerCase();

      // format displayed result
      const formattedResult = {
        action: ETH_SIGN,
        address,
        signer,
        verified,
        result
      };

      // display result
      this.setState({
        web3,
        pendingRequest: false,
        result: formattedResult || null
      });
    } catch (error) {
      console.error(error); // tslint:disable-line
      this.setState({ web3, pendingRequest: false, result: null });
    }
  };

  public testSignPersonalMessage = async () => {
    const { web3, address } = this.state;

    if (!web3) {
      return;
    }

    // test message
    const message = "My email is john@doe.com - 1537836206101";

    // encode message (hex)
    const hexMsg = convertUtf8ToHex(message);

    try {
      // open modal
      this.toggleModal();

      // toggle pending request indicator
      this.setState({ pendingRequest: true });

      // send message
      const result = await web3.eth.personal.sign(hexMsg, address);

      // verify signature
      const signer = recoverPersonalSignature(result, message);
      const verified = signer.toLowerCase() === address.toLowerCase();

      // format displayed result
      const formattedResult = {
        action: PERSONAL_SIGN,
        address,
        signer,
        verified,
        result
      };

      // display result
      this.setState({
        web3,
        pendingRequest: false,
        result: formattedResult || null
      });
    } catch (error) {
      console.error(error); // tslint:disable-line
      this.setState({ web3, pendingRequest: false, result: null });
    }
  };

  public testContractCall = async (functionSig: string) => {
    let contractCall = null;
    switch (functionSig) {
      case DAI_BALANCE_OF:
        contractCall = callBalanceOf;
        break;
      case DAI_TRANSFER:
        contractCall = callTransfer;
        break;

      default:
        break;
    }

    if (!contractCall) {
      throw new Error(
        `No matching contract calls for functionSig=${functionSig}`
      );
    }

    const { web3, address, chainId } = this.state;
    try {
      // open modal
      this.toggleModal();

      // toggle pending request indicator
      this.setState({ pendingRequest: true });

      // send transaction
      const result = await contractCall(address, chainId, web3);

      // format displayed result
      const formattedResult = {
        action: functionSig,
        result
      };

      // display result
      this.setState({
        web3,
        pendingRequest: false,
        result: formattedResult || null
      });
    } catch (error) {
      console.error(error); // tslint:disable-line
      this.setState({ web3, pendingRequest: false, result: null });
    }
  };

  public testOpenBox = async () => {
    function getBoxProfile(
      address: string,
      provider: any
    ): Promise<IBoxProfile> {
      return new Promise(async (resolve, reject) => {
        try {
          await openBox(address, provider, async () => {
            const profile = await getProfile(address);
            resolve(profile);
          });
        } catch (error) {
          reject(error);
        }
      });
    }

    const { address, provider } = this.state;

    try {
      // open modal
      this.toggleModal();

      // toggle pending request indicator
      this.setState({ pendingRequest: true });

      // send transaction
      const profile = await getBoxProfile(address, provider);

      let result = null;
      if (profile) {
        result = {
          name: profile.name,
          description: profile.description,
          job: profile.job,
          employer: profile.employer,
          location: profile.location,
          website: profile.website,
          github: profile.github
        };
      }

      // format displayed result
      const formattedResult = {
        action: BOX_GET_PROFILE,
        result
      };

      // display result
      this.setState({
        pendingRequest: false,
        result: formattedResult || null
      });
    } catch (error) {
      console.error(error); // tslint:disable-line
      this.setState({ pendingRequest: false, result: null });
    }
  };

  public resetApp = async () => {
    const { web3 } = this.state;
    if (web3 && web3.currentProvider && web3.currentProvider.close) {
      await web3.currentProvider.close();
    }
    await this.web3Modal.clearCachedProvider();
    this.setState({ ...INITIAL_STATE });
  };

  public render = () => {
    const {
      assets,
      address,
      connected,
      chainId,
      fetching,
      showModal,
      pendingRequest,
      result
    } = this.state;
    return (
      <SLayout>
        <Column maxWidth={1000} spanHeight>
          <Header
            connected={connected}
            address={address}
            chainId={chainId}
            killSession={this.resetApp}
          />
          <SContent>
            {fetching ? (
              <Column center>
                <SContainer>
                  <Loader />
                </SContainer>
              </Column>
            ) : !!assets && !!assets.length ? (
              <SBalances>
                <h3>Actions</h3>
                <Column center>
                  <STestButtonContainer>
                    <STestButton left onClick={this.testSendTransaction}>
                      {ETH_SEND_TRANSACTION}
                    </STestButton>

                    <STestButton left onClick={this.testSignMessage}>
                      {ETH_SIGN}
                    </STestButton>

                    <STestButton left onClick={this.testSignPersonalMessage}>
                      {PERSONAL_SIGN}
                    </STestButton>
                    <STestButton
                      left
                      onClick={() => this.testContractCall(DAI_BALANCE_OF)}
                    >
                      {DAI_BALANCE_OF}
                    </STestButton>

                    <STestButton
                      left
                      onClick={() => this.testContractCall(DAI_TRANSFER)}
                    >
                      {DAI_TRANSFER}
                    </STestButton>

                    <STestButton left onClick={this.testOpenBox}>
                      {BOX_GET_PROFILE}
                    </STestButton>
                  </STestButtonContainer>
                </Column>
                <h3>Balances</h3>
                <AccountAssets chainId={chainId} assets={assets} />{" "}
              </SBalances>
            ) : (
              <SLanding center>
                <h3>{`Test Web3Modal`}</h3>
                <ConnectButton onClick={this.onConnect} />
              </SLanding>
            )}
          </SContent>
        </Column>
        <Modal show={showModal} toggleModal={this.toggleModal}>
          {pendingRequest ? (
            <SModalContainer>
              <SModalTitle>{"Pending Call Request"}</SModalTitle>
              <SContainer>
                <Loader />
                <SModalParagraph>
                  {"Approve or reject request using your wallet"}
                </SModalParagraph>
              </SContainer>
            </SModalContainer>
          ) : result ? (
            <SModalContainer>
              <SModalTitle>{"Call Request Approved"}</SModalTitle>
              <ModalResult>{result}</ModalResult>
            </SModalContainer>
          ) : (
            <SModalContainer>
              <SModalTitle>{"Call Request Rejected"}</SModalTitle>
            </SModalContainer>
          )}
        </Modal>
      </SLayout>
    );
  };
}

export default App;<|MERGE_RESOLUTION|>--- conflicted
+++ resolved
@@ -11,13 +11,12 @@
 import Torus from "@toruslabs/torus-embed";
 import Portis from "@portis/web3";
 import Authereum from "authereum";
-<<<<<<< HEAD
+// @ts-ignore
 import UniLogin from '@unilogin/provider'
-=======
-import DcentProvider from "dcent-provider";
 // @ts-ignore
 import MewConnect from "@myetherwallet/mewconnect-web-client";
->>>>>>> dadc70c3
+// @ts-ignore
+import DcentProvider from "dcent-provider";
 
 import Button from "./components/Button";
 import Column from "./components/Column";
@@ -268,20 +267,16 @@
         }
       },
       authereum: {
-<<<<<<< HEAD
         package: Authereum,
       }, 
       unilogin: {
         package: UniLogin,
-=======
-        package: Authereum
       },
       dcentwallet: {
         package: DcentProvider,
         options: {
           rpcUrl,
         }
->>>>>>> dadc70c3
       }
     };
     return providerOptions;
