--- conflicted
+++ resolved
@@ -18,11 +18,7 @@
     "react-scripts-ts": "^4.0.8",
     "styled-components": "4.2.0",
     "web3": "^1.2.6",
-<<<<<<< HEAD
     "web3modal": "file:.."
-=======
-    "web3modal": "^1.3.0"
->>>>>>> 0bc54cc2
   },
   "scripts": {
     "start": "react-scripts-ts start",
