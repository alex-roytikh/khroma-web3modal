--- conflicted
+++ resolved
@@ -34,11 +34,9 @@
 // @ts-ignore
 import OperaLogo from "../assets/opera.svg";
 // @ts-ignore
-<<<<<<< HEAD
 import TorusLogo from "../assets/torus.png";
-=======
+// @ts-ignore
 import AuthereumLogo from "../assets/authereum.svg";
->>>>>>> 60e9ad40
 
 export const providerPackages = {
   walletconnect: {
@@ -66,22 +64,15 @@
     option: "torus",
     required: []
   },
-<<<<<<< HEAD
   arkane: {
     name: "@arkane-network/web3-arkane-provider",
     option: "arkane",
     required: ["clientId"]
-=======
+  },
   authereum: {
     name: "authereum",
     option: "authereum",
     required: []
-  },
-  walletconnect: {
-    name: "@walletconnect/web3-provider",
-    option: "walletconnect",
-    required: ["infuraId"]
->>>>>>> 60e9ad40
   }
 };
 
@@ -242,17 +233,19 @@
     }
   },
   {
-<<<<<<< HEAD
     name: "Google",
     logo: TorusLogo,
     type: "web",
     check: "isTorus",
-=======
+    styled: {
+      noShadow: false
+    }
+  },
+  {
     name: "Authereum",
     logo: AuthereumLogo,
     type: "web",
     check: "isAuthereum",
->>>>>>> 60e9ad40
     styled: {
       noShadow: true
     }
