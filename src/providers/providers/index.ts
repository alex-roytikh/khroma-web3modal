// @ts-ignore
import WalletConnectLogo from "../logos/walletconnect-circle.svg";
// @ts-ignore
import PortisLogo from "../logos/portis.svg";
// @ts-ignore
import FortmaticLogo from "../logos/fortmatic.svg";
// @ts-ignore
import VenlyLogo from "../logos/venly.svg";
// @ts-ignore
import TorusLogo from "../logos/torus.svg";
// @ts-ignore
import AuthereumLogo from "../logos/authereum.svg";
// @ts-ignore
import BurnerWalletLogo from "../logos/burnerwallet.png";
// @ts-ignore
import MEWwallet from "../logos/mewwallet.png";
// @ts-ignore
import DcentWalletLogo from "../logos/dcentwallet.png";
// @ts-ignore
import BitskiLogo from "../logos/bitski.svg";
// @ts-ignore
import OperaLogo from "../logos/opera.svg";
// @ts-ignore
import FrameLogo from "../logos/frame.svg";
// @ts-ignore
import BinanceChainWalletLogo from "../logos/binancechainwallet.svg";
// @ts-ignore
import CoinbaseWalletLogo from "../logos/coinbasewallet.svg";
// @ts-ignore
import WalletLinkLogo from "../logos/walletlink.svg";
// @ts-ignore
import Web3AuthLogo from "../logos/web3auth.svg";
// @ts-ignore
import SequenceLogo from "../logos/sequence.svg";
// @ts-ignore
import BitkeepLogo from "../logos/bitkeepwallet.png";

import { IProviderInfo } from "../../helpers";

export * from "../injected";

export const WALLETCONNECT: IProviderInfo = {
  id: "walletconnect",
  name: "WalletConnect",
  logo: WalletConnectLogo,
  type: "qrcode",
  check: "isWalletConnect",
  package: {
    required: [["infuraId", "rpc"]]
  }
};

export const PORTIS: IProviderInfo = {
  id: "portis",
  name: "Portis",
  logo: PortisLogo,
  type: "web",
  check: "isPortis",
  package: {
    required: ["id"]
  }
};

export const FORTMATIC: IProviderInfo = {
  id: "fortmatic",
  name: "Fortmatic",
  logo: FortmaticLogo,
  type: "web",
  check: "isFortmatic",
  package: {
    required: ["key"]
  }
};

export const TORUS: IProviderInfo = {
  id: "torus",
  name: "Torus",
  logo: TorusLogo,
  type: "web",
  check: "isTorus"
};

export const VENLY: IProviderInfo = {
  id: "venly",
  name: "Venly",
  logo: VenlyLogo,
  type: "web",
  check: "isVenly",
  package: {
    required: ["clientId"]
  }
};

export const AUTHEREUM: IProviderInfo = {
  id: "authereum",
  name: "Authereum",
  logo: AuthereumLogo,
  type: "web",
  check: "isAuthereum"
};

export const BURNERCONNECT: IProviderInfo = {
  id: "burnerconnect",
  name: "Burner Connect",
  logo: BurnerWalletLogo,
  type: "web",
  check: "isBurnerProvider"
};

export const MEWCONNECT: IProviderInfo = {
  id: "mewconnect",
  name: "MEW wallet",
  logo: MEWwallet,
  type: "qrcode",
  check: "isMEWconnect",
  package: {
    required: [["infuraId", "rpc"]]
  }
};

export const DCENT: IProviderInfo = {
  id: "dcentwallet",
  name: "D'CENT",
  logo: DcentWalletLogo,
  type: "hardware",
  check: "isDcentWallet",
  package: {
    required: ["rpcUrl"]
  }
};

export const BITSKI: IProviderInfo = {
  id: "bitski",
  name: "Bitski",
  logo: BitskiLogo,
  type: "web",
  check: "isBitski",
  package: {
    required: ["clientId", "callbackUrl"]
  }
};

export const FRAME: IProviderInfo = {
  id: "frame",
  name: "Frame",
  logo: FrameLogo,
  type: "web",
  check: "isFrameNative"
};

export const BINANCECHAINWALLET: IProviderInfo = {
  id: "binancechainwallet",
  name: "Binance Chain",
  logo: BinanceChainWalletLogo,
  type: "injected",
  check: "isBinanceChainWallet"
};

/**
 * @deprecated Use CoinbaseWalletSdk
 */
export const WALLETLINK: IProviderInfo = {
  id: "walletlink",
  name: "Coinbase Wallet",
  logo: CoinbaseWalletLogo,
  type: "qrcode",
  check: "isWalletLink",
  package: {
    required: [["appName", "infuraId", "rpc"]]
  }
};

export const COINBASEWALLET: IProviderInfo = {
  id: "coinbasewallet",
  name: "Coinbase",
  logo: CoinbaseWalletLogo,
  type: "injected",
  check: "isWalletLink",
  package: {
    required: [["appName", "infuraId", "rpc"]]
  }
};

export const SEQUENCE: IProviderInfo = {
  id: "sequence",
  name: "Sequence",
  logo: SequenceLogo,
  type: "web",
  check: "isSequenceWeb"
};

export const OPERA: IProviderInfo = {
  id: "opera",
  name: "Opera",
  logo: OperaLogo,
  type: "injected",
  check: "isOpera"
};

<<<<<<< HEAD

export const WEB3AUTH: IProviderInfo = {
  id: "web3auth",
  name: "Web3Auth",
  logo: Web3AuthLogo,
  type: "injected",
  check: "isWeb3Auth"
=======
export const BITKEEPWALLET: IProviderInfo = {
  id: "bitkeep",
  name: "Bitkeep Wallet",
  logo: BitkeepLogo,
  type: "injected",
  check: "isBitKeep"
>>>>>>> f83d73ec
};<|MERGE_RESOLUTION|>--- conflicted
+++ resolved
@@ -197,20 +197,18 @@
   check: "isOpera"
 };
 
-<<<<<<< HEAD
-
 export const WEB3AUTH: IProviderInfo = {
   id: "web3auth",
   name: "Web3Auth",
   logo: Web3AuthLogo,
   type: "injected",
   check: "isWeb3Auth"
-=======
+};
+
 export const BITKEEPWALLET: IProviderInfo = {
   id: "bitkeep",
   name: "Bitkeep Wallet",
   logo: BitkeepLogo,
   type: "injected",
   check: "isBitKeep"
->>>>>>> f83d73ec
 };