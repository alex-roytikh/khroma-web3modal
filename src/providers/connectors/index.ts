--- conflicted
+++ resolved
@@ -14,14 +14,11 @@
 import binancechainwallet from "./binancechainwallet";
 import coinbasewallet, { walletlink } from "./coinbasewallet";
 import sequence from "./sequence";
-<<<<<<< HEAD
-import starzwallet from "./starzwallet";
-=======
 import clvwallet from "./clvwallet"
 import opera from "./opera";
 import bitkeep from "./bitkeep"
+import starzwallet from "./starzwallet";
 
->>>>>>> 38b9c4f8
 
 export {
   injected,
@@ -41,11 +38,8 @@
   coinbasewallet,
   walletlink,
   sequence,
-<<<<<<< HEAD
-  starzwallet
-=======
   clvwallet,
   opera,
-  bitkeep
->>>>>>> 38b9c4f8
+  bitkeep,
+  starzwallet
 };