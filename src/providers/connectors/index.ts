--- conflicted
+++ resolved
@@ -14,10 +14,10 @@
 import binancechainwallet from "./binancechainwallet";
 import coinbasewallet, { walletlink } from "./coinbasewallet";
 import sequence from "./sequence";
-import clvwallet from "./clvwallet"
+import clvwallet from "./clvwallet";
 import opera from "./opera";
-import web3auth from "./web3auth"
-import bitkeep from "./bitkeep"
+import web3auth from "./web3auth";
+import bitkeep from "./bitkeep";
 import starzwallet from "./starzwallet";
 
 export {
@@ -40,11 +40,7 @@
   sequence,
   clvwallet,
   opera,
-<<<<<<< HEAD
   bitkeep,
-  starzwallet
-=======
-  web3auth,
-  bitkeep
->>>>>>> dccdbbc6
+  starzwallet,
+  web3auth
 };