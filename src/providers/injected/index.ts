--- conflicted
+++ resolved
@@ -147,14 +147,6 @@
   check: "isLiquality"
 };
 
-<<<<<<< HEAD
-export const CELOINJECTED: IProviderInfo = {
-  id: "injected",
-  name: "Celo extension wallet",
-  logo: CeloExtensionWalletLogo,
-  type: "injected",
-  check: "isCelo"
-=======
 export const XDEFI: IProviderInfo = {
   id: "injected",
   name: "XDEFI",
@@ -169,5 +161,12 @@
   logo: BitpieLogo,
   type: "injected",
   check: "isBitpie"
->>>>>>> ea46046d
+};
+
+export const CELOINJECTED: IProviderInfo = {
+  id: "injected",
+  name: "Celo extension wallet",
+  logo: CeloExtensionWalletLogo,
+  type: "injected",
+  check: "isCelo"
 };