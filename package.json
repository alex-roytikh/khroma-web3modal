{
<<<<<<< HEAD
  "name": "web3modal",
=======
  "name": "web3connect",
>>>>>>> bbf7cddf
  "version": "1.0.0-beta.33",
  "description": "A single Web3 / Ethereum provider solution for all Wallets",
  "keywords": [
    "web3",
    "crypto",
    "ethereum",
    "web3modal",
    "metamask",
    "walletconnect",
    "squarelink",
    "portis",
    "fortmatic",
    "arkane",
    "torus",
    "authereum"
  ],
  "author": "Web3Modal <web3modal.com>",
  "license": "LGPL-3.0",
  "main": "lib/index.js",
  "directories": {
    "lib": "lib",
    "test": "test"
  },
  "files": [
    "lib",
    "src"
  ],
  "repository": {
    "type": "git",
    "url": "git+https://github.com/web3modal/web3modal.git"
  },
  "bugs": {
    "url": "https://github.com/web3modal/web3modal/issues"
  },
  "scripts": {
    "clean": "rm -rf lib",
    "clean:example": "rm -rf example/build",
    "clean:node_modules": "rm -rf node_modules && cd example && rm -rf node_modules",
    "clean:all": "npm run clean && npm run clean:example && npm run clean:node_modules",
    "bootstrap": "npm install && cd example && npm run bootstrap",
    "start": "npm run check && cd example && npm run start",
    "build": "webpack",
    "build:example": "npm run bootstrap && npm run build && cd example && npm run build",
    "test": "mocha --require ./babel-polyfill.js test/**/*.spec.js",
    "lint": "tslint ./src/*.ts ./src/**/*.ts",
    "format": "prettier ./src/*.ts ./src/**/*.ts --write",
    "zip": "node ./scripts/zip.js",
    "check": "npm run clean && npm run lint && npm run format && npm run build && npm run test && npm run zip",
    "routine": "npm run clean:all && npm run bootstrap && npm run check"
  },
  "devDependencies": {
    "@babel/cli": "^7.1.2",
    "@babel/core": "^7.1.2",
    "@babel/node": "^7.0.0",
    "@babel/polyfill": "^7.0.0",
    "@babel/preset-env": "^7.1.0",
    "@babel/preset-typescript": "^7.1.0",
    "@babel/register": "^7.0.0",
    "@types/react": "^16.7.20",
    "@types/react-dom": "^16.8.4",
    "@types/styled-components": "4.1.8",
    "@types/web3": "^1.2.2",
    "archiver": "^3.0.0",
    "chai": "^4.1.2",
    "file-loader": "^3.0.1",
    "husky": "^3.0.0",
    "isomorphic-fetch": "^2.2.1",
    "mocha": "5.2.0",
    "prettier": "^1.18.2",
    "terser": "^3.14.1",
    "ts-loader": "^5.3.3",
    "tslint": "^5.18.0",
    "tslint-config-prettier": "^1.18.0",
    "tslint-config-standard": "^8.0.1",
    "typescript": "^3.1.3",
    "webpack": "4.19.1",
    "webpack-cli": "^3.2.1"
  },
  "dependencies": {
    "@toruslabs/torus-embed": "^1.1.1",
    "authereum": "0.0.4-beta.93",
    "prop-types": "^15.7.2",
    "react": "^16.8.6",
    "react-dom": "^16.8.6",
    "styled-components": "4.2.0",
    "tslib": "^1.10.0",
    "url-loader": "^1.1.2"
  }
}<|MERGE_RESOLUTION|>--- conflicted
+++ resolved
@@ -1,10 +1,6 @@
 {
-<<<<<<< HEAD
   "name": "web3modal",
-=======
-  "name": "web3connect",
->>>>>>> bbf7cddf
-  "version": "1.0.0-beta.33",
+  "version": "1.0.0",
   "description": "A single Web3 / Ethereum provider solution for all Wallets",
   "keywords": [
     "web3",
